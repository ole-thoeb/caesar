//! Intrinsic annotations
use std::rc::Rc;

use ariadne::ReportKind;

use crate::{
    ast::{
        DeclKind, Diagnostic, Expr, Files, Ident, Label, Param, SourceFilePath, Span, Spanned,
        Stmt, Symbol,
    },
    front::{
        resolve::{Resolve, ResolveError},
        tycheck::{Tycheck, TycheckError},
    },
    proof_rules::Encoding,
<<<<<<< HEAD
    tyctx::TyCtx,
=======
    slicing::selection::SliceAnnotation,
>>>>>>> e139b8b3
};

#[derive(Debug, Clone)]
pub struct AnnotationDecl {
    pub name: Ident,
    pub inputs: Spanned<Vec<Param>>,
    pub span: Span,
}

#[derive(Debug)]
pub enum AnnotationError {
    NotInProcedure(Span, Ident),
    NotOnWhile(Span, Ident, Stmt),
    WrongArgument(Span, Expr, String),
    NotTerminator(Span, Ident),
    CalculusEncodingMismatch(Span, Ident, Ident),
    UnknownAnnotation(Span, Ident),
}

impl AnnotationError {
    pub fn diagnostic(self) -> Diagnostic {
        match self {
            AnnotationError::NotInProcedure(span, annotation) => {
                Diagnostic::new(ReportKind::Error, span)
                    .with_message(format!(
                        "The annotation `{}` can only be used inside a procedure.",
                        annotation
                    ))
                    .with_label(
                        Label::new(annotation.span).with_message("here"),
                    )
            }
            AnnotationError::NotOnWhile(span, annotation, annotated) => {
                Diagnostic::new(ReportKind::Error, span)
                    .with_message(format!(
                        "The proof rule `{}` must be used on a while loop.",
                        annotation
                    ))
                    .with_label(
                        Label::new(annotated.span).with_message("This should be a while statement"),
                    )
            }
            AnnotationError::WrongArgument(span, arg, message) => {
                Diagnostic::new(ReportKind::Error, span)
                    .with_message(message)
                    .with_label(Label::new(arg.span).with_message("here"))
            }
            AnnotationError::NotTerminator(span, encoding_name) => {
                Diagnostic::new(ReportKind::Error, span)
                    .with_message(format!(
                        "The '{}' annotation must annotate the last statement of the program.",
                        encoding_name.name
                    ))
                    .with_label(Label::new(span).with_message(
                        "There must not be any statements after this annotated statement (and the annotated statement must not be nested in a block).",
                    ))
            }
            AnnotationError::CalculusEncodingMismatch(span, calculus_name, encoding_name ) => {
                Diagnostic::new(ReportKind::Error, span)
                    .with_message(format!(
                        "The '{}' calculus does not support the '{}' encoding.",
                        calculus_name.name, encoding_name.name
                    ))
                    .with_label(Label::new(span).with_message(
                        "The calculus, proof rule, and direction are incompatible.",
                    ))
            }
            AnnotationError::UnknownAnnotation(span, anno_name ) => {
                Diagnostic::new(ReportKind::Error, span)
                    .with_message(format!(
                        "The '{}' annotation is unknown.",
                        anno_name.name
                    ))
                    .with_label(Label::new(span).with_message(
                        "This annotation is not defined.",
                    ))
            }
        }
    }
}

#[derive(Debug, Clone)]
pub struct Calculus {
    pub name: Ident,
    pub calculus_type: CalculusType,
}

#[derive(Debug, Clone)]

pub enum CalculusType {
    Wp,
    Wlp,
    Ert,
}

pub struct CalculusAnnotationError;

#[derive(Debug, Clone)]
pub enum AnnotationKind {
    Encoding(Rc<dyn Encoding>),
<<<<<<< HEAD
    Calculus(Calculus),
=======
    Slicing(Rc<SliceAnnotation>),
>>>>>>> e139b8b3
}

impl AnnotationKind {
    pub fn name(&self) -> Ident {
        match self {
            AnnotationKind::Encoding(encoding) => encoding.name(),
<<<<<<< HEAD
            AnnotationKind::Calculus(calculus) => calculus.name,
=======
            AnnotationKind::Slicing(annotation) => annotation.ident,
>>>>>>> e139b8b3
        }
    }

    pub fn tycheck(
        &self,
        tycheck: &mut Tycheck<'_>,
        call_span: Span,
        args: &mut [Expr],
    ) -> Result<(), TycheckError> {
        match self {
            AnnotationKind::Encoding(encoding) => encoding.tycheck(tycheck, call_span, args),
<<<<<<< HEAD
            AnnotationKind::Calculus(_) => Ok(()),
=======
            AnnotationKind::Slicing(annotation) => annotation.tycheck(tycheck, call_span, args),
>>>>>>> e139b8b3
        }
    }

    pub fn resolve(
        &self,
        resolve: &mut Resolve<'_>,
        call_span: Span,
        args: &mut [Expr],
    ) -> Result<(), ResolveError> {
        match self {
            AnnotationKind::Encoding(encoding) => encoding.resolve(resolve, call_span, args),
<<<<<<< HEAD
            AnnotationKind::Calculus(_) => Ok(()),
=======
            AnnotationKind::Slicing(_) => Ok(()), // at the moment, these don't need the resolver
>>>>>>> e139b8b3
        }
    }
}

/// Typecheck annotation call
pub fn check_annotation_call(
    tycheck: &mut Tycheck<'_>,
    span: Span,
    annotation: &AnnotationDecl,
    args: &mut [Expr],
) -> Result<(), TycheckError> {
    tycheck.check_call(span, &annotation.inputs.node, args)?;
    Ok(())
}

/// Add all built-in calculus annotations as globals into the [`TyCtx`].
pub fn init_calculi(files: &mut Files, tcx: &mut TyCtx) {
    let file = files
        .add(SourceFilePath::Builtin, "calculus".to_string())
        .id;

    let wp = AnnotationKind::Calculus(Calculus {
        name: Ident::with_dummy_file_span(Symbol::intern("wp"), file),
        calculus_type: CalculusType::Wp,
    });
    tcx.add_global(wp.name());
    tcx.declare(DeclKind::AnnotationDecl(wp));

    let wlp = AnnotationKind::Calculus(Calculus {
        name: Ident::with_dummy_file_span(Symbol::intern("wlp"), file),
        calculus_type: CalculusType::Wlp,
    });
    tcx.add_global(wlp.name());
    tcx.declare(DeclKind::AnnotationDecl(wlp));

    let ert = AnnotationKind::Calculus(Calculus {
        name: Ident::with_dummy_file_span(Symbol::intern("ert"), file),
        calculus_type: CalculusType::Ert,
    });
    tcx.add_global(ert.name());
    tcx.declare(DeclKind::AnnotationDecl(ert));
}<|MERGE_RESOLUTION|>--- conflicted
+++ resolved
@@ -13,11 +13,8 @@
         tycheck::{Tycheck, TycheckError},
     },
     proof_rules::Encoding,
-<<<<<<< HEAD
+    slicing::selection::SliceAnnotation,
     tyctx::TyCtx,
-=======
-    slicing::selection::SliceAnnotation,
->>>>>>> e139b8b3
 };
 
 #[derive(Debug, Clone)]
@@ -118,22 +115,16 @@
 #[derive(Debug, Clone)]
 pub enum AnnotationKind {
     Encoding(Rc<dyn Encoding>),
-<<<<<<< HEAD
     Calculus(Calculus),
-=======
     Slicing(Rc<SliceAnnotation>),
->>>>>>> e139b8b3
 }
 
 impl AnnotationKind {
     pub fn name(&self) -> Ident {
         match self {
             AnnotationKind::Encoding(encoding) => encoding.name(),
-<<<<<<< HEAD
             AnnotationKind::Calculus(calculus) => calculus.name,
-=======
             AnnotationKind::Slicing(annotation) => annotation.ident,
->>>>>>> e139b8b3
         }
     }
 
@@ -145,11 +136,8 @@
     ) -> Result<(), TycheckError> {
         match self {
             AnnotationKind::Encoding(encoding) => encoding.tycheck(tycheck, call_span, args),
-<<<<<<< HEAD
             AnnotationKind::Calculus(_) => Ok(()),
-=======
             AnnotationKind::Slicing(annotation) => annotation.tycheck(tycheck, call_span, args),
->>>>>>> e139b8b3
         }
     }
 
@@ -161,11 +149,8 @@
     ) -> Result<(), ResolveError> {
         match self {
             AnnotationKind::Encoding(encoding) => encoding.resolve(resolve, call_span, args),
-<<<<<<< HEAD
             AnnotationKind::Calculus(_) => Ok(()),
-=======
             AnnotationKind::Slicing(_) => Ok(()), // at the moment, these don't need the resolver
->>>>>>> e139b8b3
         }
     }
 }
